--- conflicted
+++ resolved
@@ -10,16 +10,9 @@
 val chiselVersion   = "6.6.0"
 val scalafmtVersion = "2.5.0"
 
-<<<<<<< HEAD
 lazy val addrdecode = RootProject(
   uri("https://github.com/The-Chiselers/addrdecode.git#main")
 )
-lazy val apbinterface = RootProject(
-  uri("https://github.com/The-Chiselers/apbinterface.git#main")
-)
-=======
-lazy val addrdecode = RootProject(uri("https://github.com/The-Chiselers/addrdecode.git#main"))
->>>>>>> c25e6f1a
 lazy val root = (project in file("."))
   .settings(
     name                   := "registermap",
